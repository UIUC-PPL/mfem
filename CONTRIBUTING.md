--- conflicted
+++ resolved
@@ -84,10 +84,7 @@
   │       └── examples
   ├── examples
   │   ├── petsc
-<<<<<<< HEAD
-=======
   │   ├── pumi
->>>>>>> a3763908
   │   └── sundials
   ├── fem
   ├── general
