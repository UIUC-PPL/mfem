--- conflicted
+++ resolved
@@ -25,7 +25,6 @@
 namespace mfem
 {
 
-<<<<<<< HEAD
 static void* MmMemAlloc(void **dptr, size_t bytes)
 {
 #ifdef MFEM_USE_CUDA
@@ -142,7 +141,7 @@
 static bool Known(const mm::ledger &maps, const void *ptr)
 {
    return maps.memories.find(ptr) != maps.memories.end();
-=======
+
 namespace internal
 {
 
@@ -196,7 +195,6 @@
 {
    delete maps;
    exists = false;
->>>>>>> ff9819e4
 }
 
 void* MemoryManager::Insert(void *ptr, const std::size_t bytes)
@@ -238,26 +236,13 @@
    base.host = host;
 }
 
-<<<<<<< HEAD
-bool mm::Known(const void *ptr) { return mfem::Known(maps,ptr); }
-
-bool mm::Alias(const void *ptr) { return mfem::Alias(maps,ptr); }
-=======
 bool MemoryManager::IsKnown(const void *ptr)
 {
    return maps->memories.find(ptr) != maps->memories.end();
 }
->>>>>>> ff9819e4
 
 bool MemoryManager::IsOnHost(const void *ptr)
 {
-<<<<<<< HEAD
-   if (!Device::UsingMM()) { return ptr; }
-   const bool known = Known(ptr);
-   if (known) { mfem_error("Trying to insert a known pointer!"); }
-   maps.memories.emplace(ptr, memory(ptr, bytes));
-   return ptr;
-=======
    return maps->memories.at(ptr).host;
 }
 
@@ -277,24 +262,12 @@
       base.host = false;
    }
    return base.d_ptr;
->>>>>>> ff9819e4
 }
 
 // Looks if ptr is an alias of one memory
 static const void* AliasBaseMemory(const internal::Ledger *maps,
                                    const void *ptr)
 {
-<<<<<<< HEAD
-   if (!Device::UsingMM()) { return ptr; }
-   const bool known = Known(ptr);
-   if (!known) { mfem_error("Trying to erase an unknown pointer!"); }
-   memory &mem = maps.memories.at(ptr);
-   if (mem.d_ptr) { MmMemFree(mem.d_ptr); }
-   for (const alias* const a : mem.aliases) { maps.aliases.erase(a); }
-   mem.aliases.clear();
-   maps.memories.erase(ptr);
-   return ptr;
-=======
    for (internal::MemoryMap::const_iterator mem = maps->memories.begin();
         mem != maps->memories.end(); mem++)
    {
@@ -320,7 +293,6 @@
    maps->aliases.emplace(ptr, alias);
    mem.aliases.push_back(ptr);
    return true;
->>>>>>> ff9819e4
 }
 
 static inline bool MmDeviceIniFilter(void)
@@ -336,20 +308,6 @@
 // Pull it if necessary.
 static void *PtrKnown(internal::Ledger *maps, void *ptr)
 {
-<<<<<<< HEAD
-   mm::memory &base = maps.memories.at(ptr);
-   const bool host = base.host;
-   const bool device = !host;
-   const size_t bytes = base.bytes;
-   const bool gpu = Device::UsingDevice();
-   if (host && !gpu) { return ptr; }
-   if (bytes==0) { mfem_error("PtrKnown: bytes==0"); }
-   if (!base.d_ptr) { MmMemAlloc(&base.d_ptr, bytes); }
-   if (!base.d_ptr) { mfem_error("PtrKnown: !base->d_ptr"); }
-   if (device &&  gpu) { return base.d_ptr; }
-   if (!ptr) { mfem_error("PtrKnown: !ptr"); }
-   if (device && !gpu) // Pull
-=======
    internal::Memory &base = maps->memories.at(ptr);
    const bool ptr_on_host = base.host;
    const std::size_t bytes = base.bytes;
@@ -361,7 +319,6 @@
    if (!ptr_on_host && run_on_device) { return base.d_ptr; }
    if (!ptr) { mfem_error("PtrKnown !ptr"); }
    if (!ptr_on_host && !run_on_device) // Pull
->>>>>>> ff9819e4
    {
       mm::MmuMEnable(ptr, bytes);
       MmMemcpyDtoH(ptr, base.d_ptr, bytes);
@@ -369,14 +326,9 @@
       return ptr;
    }
    // Push
-<<<<<<< HEAD
-   if (!(host && gpu)) { mfem_error("PtrKnown: !(host && gpu)"); }
-   MmMemcpyHtoD(base.d_ptr, ptr, bytes);
-   mm::MmuMDisable(ptr, bytes);
-=======
    if (!(ptr_on_host && run_on_device)) { mfem_error("PtrKnown !(host && gpu)"); }
    CuMemcpyHtoD(base.d_ptr, ptr, bytes);
->>>>>>> ff9819e4
+   mm::MmuMDisable(ptr, bytes);
    base.host = false;
    return base.d_ptr;
 }
@@ -390,12 +342,7 @@
    const internal::Memory *base = alias->mem;
    const bool host = base->host;
    const bool device = !base->host;
-<<<<<<< HEAD
-   const size_t bytes = base->bytes;
-   if (bytes==0) { mfem_error("PtrAlias: bytes==0"); }
-=======
    const std::size_t bytes = base->bytes;
->>>>>>> ff9819e4
    if (host && !gpu) { return ptr; }
    if (!base->d_ptr) { MmMemAlloc(&(alias->mem->d_ptr), bytes); }
    if (!base->d_ptr) { mfem_error("PtrAlias: !base->d_ptr"); }
@@ -421,11 +368,6 @@
 void *MemoryManager::Ptr(void *ptr)
 {
    if (ptr==NULL) { return NULL; };
-<<<<<<< HEAD
-   if (Known(ptr)) { return PtrKnown(maps, ptr); }
-   if (Alias(ptr)) { return PtrAlias(maps, ptr); }
-   if (Device::UsingDevice()) { mfem_error("Ptr: Unknown pointer!"); }
-=======
    if (MmDeviceIniFilter()) { return ptr; }
    if (IsKnown(ptr)) { return PtrKnown(maps, ptr); }
    if (IsAlias(ptr)) { return PtrAlias(maps, ptr); }
@@ -433,7 +375,6 @@
    {
       mfem_error("Trying to use unknown pointer on the DEVICE!");
    }
->>>>>>> ff9819e4
    return ptr;
 }
 
@@ -445,35 +386,11 @@
 static void PushKnown(internal::Ledger *maps,
                       const void *ptr, const std::size_t bytes)
 {
-<<<<<<< HEAD
-   mm::memory &base = maps.memories.at(ptr);
-   const bool host = base.host;
-   if (!host) { return; }
-   MFEM_VERIFY(bytes>0,"PushKnown: bytes==0");
-   MFEM_VERIFY(base.bytes==bytes,"PushKnown: base.bytes!=bytes");
-   if (!base.d_ptr) { MmMemAlloc(&base.d_ptr, base.bytes); }
-   MmMemcpyHtoD(base.d_ptr, ptr, base.bytes);
-   mm::MmuMDisable(ptr, base.bytes);
-   base.host = false;
-}
-
-static void PushAlias(mm::ledger &maps, const void *ptr, const size_t bytes)
-{
-   const mm::alias *alias = maps.aliases.at(ptr);
-   mm::memory *base = alias->mem;
-   MFEM_VERIFY(bytes>0,"PushAlias: bytes==0");
-   if (!ptr) { mfem_error("PushAlias: !ptr"); }
-   if (bytes==0) { mfem_error("PushAlias: bytes==0"); }
-   if (!base->d_ptr) { mfem_error("PushAlias: !base->d_ptr"); }
-   void *dst = static_cast<char*>(base->d_ptr) + alias->offset;
-   const void *src = static_cast<char*>(base->h_ptr) + alias->offset;
-   MFEM_VERIFY(src==ptr,"PushAlias: src!=ptr");
-   MmMemcpyHtoD(dst, ptr, bytes);
-   mm::MmuMDisable(base->h_ptr, base->bytes);
-=======
    internal::Memory &base = maps->memories.at(ptr);
    if (!base.d_ptr) { CuMemAlloc(&base.d_ptr, base.bytes); }
    CuMemcpyHtoD(base.d_ptr, ptr, bytes == 0 ? base.bytes : bytes);
+   mm::MmuMDisable(ptr, base.bytes);
+   base.host = false;
 }
 
 static void PushAlias(const internal::Ledger *maps,
@@ -482,23 +399,12 @@
    const internal::Alias *alias = maps->aliases.at(ptr);
    void *dst = static_cast<char*>(alias->mem->d_ptr) + alias->offset;
    CuMemcpyHtoD(dst, ptr, bytes);
->>>>>>> ff9819e4
+   mm::MmuMDisable(base->h_ptr, base->bytes);
 }
 
 void MemoryManager::Push(const void *ptr, const std::size_t bytes)
 {
    if (MmDeviceIniFilter()) { return; }
-<<<<<<< HEAD
-   if (bytes==0) { mfem_error("Push: bytes==0"); }
-   if (Known(ptr)) { return PushKnown(maps, ptr, bytes); }
-   if (Alias(ptr)) { return PushAlias(maps, ptr, bytes); }
-   if (Device::UsingDevice()) { mfem_error("Unknown pointer to push to!"); }
-}
-
-static void PullKnown(mm::ledger &maps, const void *ptr, const size_t bytes)
-{
-   mm::memory &base = maps.memories.at(ptr);
-=======
    if (IsKnown(ptr)) { return PushKnown(maps, ptr, bytes); }
    if (IsAlias(ptr)) { return PushAlias(maps, ptr, bytes); }
    if (Device::Allows(Backend::DEVICE_MASK))
@@ -509,7 +415,6 @@
                       const void *ptr, const std::size_t bytes)
 {
    const internal::Memory &base = maps->memories.at(ptr);
->>>>>>> ff9819e4
    const bool host = base.host;
    if (host) { return; }
    MFEM_VERIFY(bytes>0,"PullKnown: bytes==0");
@@ -518,33 +423,19 @@
    if (bytes==base.bytes) { base.host = true; }
 }
 
-<<<<<<< HEAD
-static void PullAlias(mm::ledger &maps, const void *ptr, const size_t bytes)
-{
-   const mm::alias *alias = maps.aliases.at(ptr);
-   mm::memory *base = alias->mem;
-   MFEM_VERIFY(bytes>0,"PullAlias: bytes==0");
-   if (!ptr) { mfem_error("PullAlias: !ptr"); }
-   if (bytes==0) { mfem_error("PullAlias: bytes==0"); }
-   if (!base->d_ptr) { mfem_error("PullAlias: !base->d_ptr"); }
-   void *dst = static_cast<char*>(base->h_ptr) + alias->offset;
-   const void *src = static_cast<char*>(base->d_ptr) + alias->offset;
-   MFEM_VERIFY(dst==ptr,"PullAlias: dst!=ptr");
-   mm::MmuMEnable(base->h_ptr, base->bytes);
-   MmMemcpyDtoH(dst, src, bytes);
-=======
 static void PullAlias(const internal::Ledger *maps,
                       const void *ptr, const std::size_t bytes)
 {
    const internal::Alias *alias = maps->aliases.at(ptr);
+   mm::memory *base = alias->mem;
    const bool host = alias->mem->host;
    if (host) { return; }
    if (!ptr) { mfem_error("PullAlias !ptr"); }
-   if (!alias->mem->d_ptr) { mfem_error("PullAlias !alias->mem->d_ptr"); }
-   CuMemcpyDtoH(const_cast<void*>(ptr),
-                static_cast<char*>(alias->mem->d_ptr) + alias->offset,
-                bytes);
->>>>>>> ff9819e4
+   if (!base->d_ptr) { mfem_error("PullAlias !base->d_ptr"); }
+   void *dst = static_cast<char*>(base->h_ptr) + alias->offset;
+   const void *src = static_cast<char*>(base->d_ptr) + alias->offset;
+   mm::MmuMEnable(base->h_ptr, base->bytes);
+   MmMemcpyDtoH(dst, src, bytes);
 }
 
 void MemoryManager::Pull(const void *ptr, const std::size_t bytes)
@@ -563,10 +454,15 @@
    void *d_dst = Ptr(dst);
    void *d_src = const_cast<void*>(Ptr(src));
    if (bytes == 0) { return dst; }
-<<<<<<< HEAD
+   /*
+    const bool run_on_host = !Device::Allows(Backend::DEVICE_MASK);
+   if (run_on_host) { return std::memcpy(dst, src, bytes); }
+   if (!async) { return CuMemcpyDtoD(d_dst, d_src, bytes); }
+   return CuMemcpyDtoDAsync(d_dst, d_src, bytes, internal::cuStream);
+   */
    if (host) { return std::memcpy(dst, src, bytes); }
    if (!async) { return MmMemcpyDtoD(d_dst, d_src, bytes); }
-   return MmMemcpyDtoDAsync(d_dst, d_src, bytes, cuStream);
+   return MmMemcpyDtoDAsync(d_dst, d_src, bytes, internal::cuStream);
 }
 
 #ifdef MFEM_USE_MMU
@@ -644,12 +540,6 @@
    if (::munmap(ptr, length) == -1) { mfem_error("MmuFree: munmap"); }
 #endif
 #endif
-=======
-   const bool run_on_host = !Device::Allows(Backend::DEVICE_MASK);
-   if (run_on_host) { return std::memcpy(dst, src, bytes); }
-   if (!async) { return CuMemcpyDtoD(d_dst, d_src, bytes); }
-   return CuMemcpyDtoDAsync(d_dst, d_src, bytes, internal::cuStream);
->>>>>>> ff9819e4
 }
 
 void MemoryManager::RegisterCheck(void *ptr)
