//                         MFEM Example 16 - Parallel Version
//                             SUNDIALS Modification
//
// Compile with: make ex16p
//
// Sample runs:
//     mpirun -np 4 ex16p
//     mpirun -np 4 ex16p -m ../../data/inline-tri.mesh
//     mpirun -np 4 ex16p -m ../../data/disc-nurbs.mesh -tf 2
//     mpirun -np 4 ex16p -s 12 -a 0.0 -k 1.0
//     mpirun -np 4 ex16p -s 8 -a 1.0 -k 0.0 -dt 4e-6 -tf 2e-2 -vs 50
//     mpirun -np 8 ex16p -s 9 -a 0.5 -k 0.5 -o 4 -dt 8e-6 -tf 2e-2 -vs 50
//     mpirun -np 4 ex16p -s 10 -dt 2.0e-4 -tf 4.0e-2
//     mpirun -np 16 ex16p -m ../../data/fichera-q2.mesh
//     mpirun -np 16 ex16p -m ../../data/escher-p2.mesh
//     mpirun -np 8 ex16p -m ../../data/beam-tet.mesh -tf 10 -dt 0.1
//     mpirun -np 4 ex16p -m ../../data/amr-quad.mesh -o 4 -rs 0 -rp 0
//     mpirun -np 4 ex16p -m ../../data/amr-hex.mesh -o 2 -rs 0 -rp 0
//
// Description:  This example solves a time dependent nonlinear heat equation
//               problem of the form du/dt = C(u), with a non-linear diffusion
//               operator C(u) = \nabla \cdot (\kappa + \alpha u) \nabla u.
//
//               The example demonstrates the use of nonlinear operators (the
//               class ConductionOperator defining C(u)), as well as their
//               implicit time integration. Note that implementing the method
//               ConductionOperator::ImplicitSolve is the only requirement for
//               high-order implicit (SDIRK) time integration. By default, this
//               example uses the SUNDIALS ODE solvers from CVODE and ARKODE.
//
//               We recommend viewing examples 2, 9 and 10 before viewing this
//               example.

#include "mfem.hpp"
#include <fstream>
#include <iostream>

using namespace std;
using namespace mfem;

/** After spatial discretization, the conduction model can be written as:
 *
 *     du/dt = M^{-1}(-Ku)
 *
 *  where u is the vector representing the temperature, M is the mass matrix,
 *  and K is the diffusion operator with diffusivity depending on u:
 *  (\kappa + \alpha u).
 *
 *  Class ConductionOperator represents the right-hand side of the above ODE.
 */
class ConductionOperator : public TimeDependentOperator
{
protected:
   ParFiniteElementSpace &fespace;
   Array<int> ess_tdof_list; // this list remains empty for pure Neumann b.c.

   ParBilinearForm *M;
   ParBilinearForm *K;

   HypreParMatrix Mmat;
   HypreParMatrix Kmat;
   HypreParMatrix *T; // T = M + dt K
   double current_dt;

   CGSolver M_solver;    // Krylov solver for inverting the mass matrix M
   HypreSmoother M_prec; // Preconditioner for the mass matrix M

   CGSolver T_solver;    // Implicit solver for T = M + dt K
   HypreSmoother T_prec; // Preconditioner for the implicit solver

   double alpha, kappa;

   mutable Vector z; // auxiliary vector

public:
   ConductionOperator(ParFiniteElementSpace &f, double alpha, double kappa,
                      const Vector &u);

   virtual void Mult(const Vector &u, Vector &du_dt) const;

   /** Solve the Backward-Euler equation: k = f(u + dt*k, t), for the unknown k.
       This is the only requirement for high-order SDIRK implicit integration.*/
   virtual void ImplicitSolve(const double dt, const Vector &u, Vector &k);

   /** Setup the system (M + dt K) x = M b. This method is used by the implicit
       SUNDIALS solvers. */
<<<<<<< HEAD
   virtual int ImplicitSetup(const double t, const Vector &x, const Vector &fx,
                             int jok, int *jcur, double gamma);

   /** Solve the system (M + dt K) x = M b. This method is used by the implicit
       SUNDIALS solvers. */
   virtual int ImplicitSolve(Vector &x, const Vector &b, double tol);
=======
   virtual int SUNImplicitSetup(const Vector &x, const Vector &fx,
                                int jok, int *jcur, double gamma);

   /** Solve the system (M + dt K) x = M b. This method is used by the implicit
       SUNDIALS solvers. */
   virtual int SUNImplicitSolve(const Vector &b, Vector &x, double tol);
>>>>>>> 7a869c30

   /// Update the diffusion BilinearForm K using the given true-dof vector `u`.
   void SetParameters(const Vector &u);

   virtual ~ConductionOperator();
};

double InitialTemperature(const Vector &x);

int main(int argc, char *argv[])
{
   // 1. Initialize MPI.
   int num_procs, myid;
   MPI_Init(&argc, &argv);
   MPI_Comm_size(MPI_COMM_WORLD, &num_procs);
   MPI_Comm_rank(MPI_COMM_WORLD, &myid);

   // 2. Parse command-line options.
   const char *mesh_file = "../../data/star.mesh";
   int ser_ref_levels = 2;
   int par_ref_levels = 1;
   int order = 2;
   int ode_solver_type = 9; // CVODE implicit BDF
   double t_final = 0.5;
   double dt = 1.0e-2;
   double alpha = 1.0e-2;
   double kappa = 0.5;
   bool visualization = true;
   bool visit = false;
   int vis_steps = 5;

   // Relative and absolute tolerances for CVODE and ARKODE.
   const double reltol = 1e-4, abstol = 1e-4;

   int precision = 8;
   cout.precision(precision);

   OptionsParser args(argc, argv);
   args.AddOption(&mesh_file, "-m", "--mesh",
                  "Mesh file to use.");
   args.AddOption(&ser_ref_levels, "-rs", "--refine-serial",
                  "Number of times to refine the mesh uniformly in serial.");
   args.AddOption(&par_ref_levels, "-rp", "--refine-parallel",
                  "Number of times to refine the mesh uniformly in parallel.");
   args.AddOption(&order, "-o", "--order",
                  "Order (degree) of the finite elements.");
   args.AddOption(&ode_solver_type, "-s", "--ode-solver",
                  "ODE solver:\n\t"
                  "1  - Forward Euler,\n\t"
                  "2  - RK2,\n\t"
                  "3  - RK3 SSP,\n\t"
                  "4  - RK4,\n\t"
                  "5  - Backward Euler,\n\t"
                  "6  - SDIRK 2,\n\t"
                  "7  - SDIRK 3,\n\t"
                  "8  - CVODE (implicit Adams),\n\t"
                  "9  - CVODE (implicit BDF),\n\t"
<<<<<<< HEAD
                  "10 - ARKODE (default explicit)\n\t,"
                  "11 - ARKODE (explicit Fehlberg-6-4-5)\n\t,"
=======
                  "10 - ARKODE (default explicit),\n\t"
                  "11 - ARKODE (explicit Fehlberg-6-4-5),\n\t"
>>>>>>> 7a869c30
                  "12 - ARKODE (default impicit).");
   args.AddOption(&t_final, "-tf", "--t-final",
                  "Final time; start time is 0.");
   args.AddOption(&dt, "-dt", "--time-step",
                  "Time step.");
   args.AddOption(&alpha, "-a", "--alpha",
                  "Alpha coefficient.");
   args.AddOption(&kappa, "-k", "--kappa",
                  "Kappa coefficient offset.");
   args.AddOption(&visualization, "-vis", "--visualization", "-no-vis",
                  "--no-visualization",
                  "Enable or disable GLVis visualization.");
   args.AddOption(&visit, "-visit", "--visit-datafiles", "-no-visit",
                  "--no-visit-datafiles",
                  "Save data files for VisIt (visit.llnl.gov) visualization.");
   args.AddOption(&vis_steps, "-vs", "--visualization-steps",
                  "Visualize every n-th timestep.");
   args.Parse();
   if (!args.Good())
   {
      args.PrintUsage(cout);
      MPI_Finalize();
      return 1;
   }

   if (myid == 0)
   {
      args.PrintOptions(cout);
   }

   // check for vaild ODE solver option
   if (ode_solver_type < 1 || ode_solver_type > 12)
   {
      if (myid == 0)
      {
         cout << "Unknown ODE solver type: " << ode_solver_type << '\n';
      }
      MPI_Finalize();
      return 1;
   }

   // 3. Read the serial mesh from the given mesh file on all processors. We can
   //    handle triangular, quadrilateral, tetrahedral and hexahedral meshes
   //    with the same code.
   Mesh *mesh = new Mesh(mesh_file, 1, 1);
   int dim = mesh->Dimension();

   // 4. Refine the mesh in serial to increase the resolution. In this example
   //    we do 'ser_ref_levels' of uniform refinement, where 'ser_ref_levels' is
   //    a command-line parameter.
   for (int lev = 0; lev < ser_ref_levels; lev++)
   {
      mesh->UniformRefinement();
   }

   // 5. Define a parallel mesh by a partitioning of the serial mesh. Refine
   //    this mesh further in parallel to increase the resolution. Once the
   //    parallel mesh is defined, the serial mesh can be deleted.
   ParMesh *pmesh = new ParMesh(MPI_COMM_WORLD, *mesh);
   delete mesh;
   for (int lev = 0; lev < par_ref_levels; lev++)
   {
      pmesh->UniformRefinement();
   }

   // 6. Define the vector finite element space representing the current and the
   //    initial temperature, u_ref.
   H1_FECollection fe_coll(order, dim);
   ParFiniteElementSpace fespace(pmesh, &fe_coll);

   int fe_size = fespace.GlobalTrueVSize();
   if (myid == 0)
   {
      cout << "Number of temperature unknowns: " << fe_size << endl;
   }

   ParGridFunction u_gf(&fespace);

   // 7. Set the initial conditions for u. All boundaries are considered
   //    natural.
   FunctionCoefficient u_0(InitialTemperature);
   u_gf.ProjectCoefficient(u_0);
   Vector u;
   u_gf.GetTrueDofs(u);

   // 8. Initialize the conduction operator and the VisIt visualization.
   ConductionOperator oper(fespace, alpha, kappa, u);

   u_gf.SetFromTrueDofs(u);
   {
      ostringstream mesh_name, sol_name;
      mesh_name << "ex16-mesh." << setfill('0') << setw(6) << myid;
      sol_name << "ex16-init." << setfill('0') << setw(6) << myid;
      ofstream omesh(mesh_name.str().c_str());
      omesh.precision(precision);
      pmesh->Print(omesh);
      ofstream osol(sol_name.str().c_str());
      osol.precision(precision);
      u_gf.Save(osol);
   }

   VisItDataCollection visit_dc("Example16-Parallel", pmesh);
   visit_dc.RegisterField("temperature", &u_gf);
   if (visit)
   {
      visit_dc.SetCycle(0);
      visit_dc.SetTime(0.0);
      visit_dc.Save();
   }

   socketstream sout;
   if (visualization)
   {
      char vishost[] = "localhost";
      int  visport   = 19916;
      sout.open(vishost, visport);
      sout << "parallel " << num_procs << " " << myid << endl;
      int good = sout.good(), all_good;
      MPI_Allreduce(&good, &all_good, 1, MPI_INT, MPI_MIN, pmesh->GetComm());
      if (!all_good)
      {
         sout.close();
         visualization = false;
         if (myid == 0)
         {
            cout << "Unable to connect to GLVis server at "
                 << vishost << ':' << visport << endl;
            cout << "GLVis visualization disabled.\n";
         }
      }
      else
      {
         sout.precision(precision);
         sout << "solution\n" << *pmesh << u_gf;
         sout << "pause\n";
         sout << flush;
         if (myid == 0)
         {
            cout << "GLVis visualization paused."
                 << " Press space (in the GLVis window) to resume it.\n";
         }
      }
   }

   // 9. Define the ODE solver used for time integration.
   double t = 0.0;
   ODESolver *ode_solver = NULL;
   CVODESolver *cvode = NULL;
   ARKStepSolver *arkode = NULL;
   switch (ode_solver_type)
   {
      // MFEM explicit methods
      case 1: ode_solver = new ForwardEulerSolver; break;
      case 2: ode_solver = new RK2Solver(0.5); break; // midpoint method
      case 3: ode_solver = new RK3SSPSolver; break;
      case 4: ode_solver = new RK4Solver; break;
      // MFEM implicit L-stable methods
      case 5: ode_solver = new BackwardEulerSolver; break;
      case 6: ode_solver = new SDIRK23Solver(2); break;
      case 7: ode_solver = new SDIRK33Solver; break;
      // CVODE
      case 8:
         cvode = new CVODESolver(MPI_COMM_WORLD, CV_ADAMS);
<<<<<<< HEAD
         cvode->Init(oper, t, u);
         cvode->SetLinearSolver();
=======
         cvode->Init(oper);
>>>>>>> 7a869c30
         cvode->SetSStolerances(reltol, abstol);
         cvode->SetMaxStep(dt);
         ode_solver = cvode; break;
      case 9:
         cvode = new CVODESolver(MPI_COMM_WORLD, CV_BDF);
<<<<<<< HEAD
         cvode->Init(oper, t, u);
         cvode->SetLinearSolver();
=======
         cvode->Init(oper);
>>>>>>> 7a869c30
         cvode->SetSStolerances(reltol, abstol);
         cvode->SetMaxStep(dt);
         ode_solver = cvode; break;
      // ARKODE
      case 10:
      case 11:
         arkode = new ARKStepSolver(MPI_COMM_WORLD, ARKStepSolver::EXPLICIT);
<<<<<<< HEAD
         arkode->Init(oper, t, u);
=======
         arkode->Init(oper);
>>>>>>> 7a869c30
         arkode->SetSStolerances(reltol, abstol);
         arkode->SetMaxStep(dt);
         if (ode_solver_type == 11) { arkode->SetERKTableNum(FEHLBERG_13_7_8); }
         ode_solver = arkode; break;
      case 12:
         arkode = new ARKStepSolver(MPI_COMM_WORLD, ARKStepSolver::IMPLICIT);
<<<<<<< HEAD
         arkode->Init(oper, t, u);
         arkode->SetLinearSolver();
=======
         arkode->Init(oper);
>>>>>>> 7a869c30
         arkode->SetSStolerances(reltol, abstol);
         arkode->SetMaxStep(dt);
         ode_solver = arkode; break;
   }

   // Initialize MFEM integrators, SUNDIALS integrators are initialized above
   if (ode_solver_type < 8) { ode_solver->Init(oper); }

   // Since we want to update the diffusion coefficient after every time step,
   // we need to use the "one-step" mode of the SUNDIALS solvers.
   if (cvode) { cvode->SetStepMode(CV_ONE_STEP); }
   if (arkode) { arkode->SetStepMode(ARK_ONE_STEP); }

   // 10. Perform time-integration (looping over the time iterations, ti, with a
   //    time-step dt).
   if (myid == 0)
   {
      cout << "Integrating the ODE ..." << endl;
   }
   tic_toc.Clear();
   tic_toc.Start();

   bool last_step = false;
   for (int ti = 1; !last_step; ti++)
   {
      double dt_real = min(dt, t_final - t);

      // Note that since we are using the "one-step" mode of the SUNDIALS
      // solvers, they will, generally, step over the final time and will not
      // explicitly perform the interpolation to t_final as they do in the
      // "normal" step mode.

      ode_solver->Step(u, t, dt_real);

      last_step = (t >= t_final - 1e-8*dt);

      if (last_step || (ti % vis_steps) == 0)
      {
         if (myid == 0)
         {
            cout << "step " << ti << ", t = " << t << endl;
            if (cvode) { cvode->PrintInfo(); }
            if (arkode) { arkode->PrintInfo(); }
         }

         u_gf.SetFromTrueDofs(u);
         if (visualization)
         {
            sout << "parallel " << num_procs << " " << myid << "\n";
            sout << "solution\n" << *pmesh << u_gf << flush;
         }

         if (visit)
         {
            visit_dc.SetCycle(ti);
            visit_dc.SetTime(t);
            visit_dc.Save();
         }
      }
      oper.SetParameters(u);
   }
   tic_toc.Stop();
   if (myid == 0)
   {
      cout << "Done, " << tic_toc.RealTime() << "s." << endl;
   }

   // 11. Save the final solution in parallel. This output can be viewed later
   //     using GLVis: "glvis -np <np> -m ex16-mesh -g ex16-final".
   {
      ostringstream sol_name;
      sol_name << "ex16-final." << setfill('0') << setw(6) << myid;
      ofstream osol(sol_name.str().c_str());
      osol.precision(precision);
      u_gf.Save(osol);
   }

   // 12. Free the used memory.
   delete ode_solver;
   delete pmesh;

   MPI_Finalize();

   return 0;
}

ConductionOperator::ConductionOperator(ParFiniteElementSpace &f, double al,
                                       double kap, const Vector &u)
   : TimeDependentOperator(f.GetTrueVSize(), 0.0), fespace(f), M(NULL), K(NULL),
     T(NULL),
     M_solver(f.GetComm()), T_solver(f.GetComm()), z(height)
{
   const double rel_tol = 1e-8;

   M = new ParBilinearForm(&fespace);
   M->AddDomainIntegrator(new MassIntegrator());
   M->Assemble(0); // keep sparsity pattern of M and K the same
   M->FormSystemMatrix(ess_tdof_list, Mmat);

   M_solver.iterative_mode = false;
   M_solver.SetRelTol(rel_tol);
   M_solver.SetAbsTol(0.0);
   M_solver.SetMaxIter(100);
   M_solver.SetPrintLevel(0);
   M_prec.SetType(HypreSmoother::Jacobi);
   M_solver.SetPreconditioner(M_prec);
   M_solver.SetOperator(Mmat);

   alpha = al;
   kappa = kap;

   T_solver.iterative_mode = false;
   T_solver.SetRelTol(rel_tol);
   T_solver.SetAbsTol(0.0);
   T_solver.SetMaxIter(100);
   T_solver.SetPrintLevel(0);
   T_solver.SetPreconditioner(T_prec);

   SetParameters(u);
}

void ConductionOperator::Mult(const Vector &u, Vector &du_dt) const
{
   // Compute:
   //    du_dt = M^{-1}*-K(u)
   // for du_dt
   Kmat.Mult(u, z);
   z.Neg(); // z = -z
   M_solver.Mult(z, du_dt);
}

void ConductionOperator::ImplicitSolve(const double dt,
                                       const Vector &u, Vector &du_dt)
{
   // Solve the equation:
   //    du_dt = M^{-1}*[-K(u + dt*du_dt)]
   // for du_dt
   if (T) { delete T; }
   T = Add(1.0, Mmat, dt, Kmat);
   T_solver.SetOperator(*T);
   Kmat.Mult(u, z);
   z.Neg();
   T_solver.Mult(z, du_dt);
}

<<<<<<< HEAD
int ConductionOperator::ImplicitSetup(const double t, const Vector &x,
                                      const Vector &fx, int jok, int *jcur,
                                      double gamma)
=======
int ConductionOperator::SUNImplicitSetup(const Vector &x,
                                         const Vector &fx, int jok, int *jcur,
                                         double gamma)
>>>>>>> 7a869c30
{
   // Setup the ODE Jacobian T = M + gamma K.
   if (T) { delete T; }
   T = Add(1.0, Mmat, gamma, Kmat);
   T_solver.SetOperator(*T);
   *jcur = 1;
   return (0);
}

<<<<<<< HEAD
int ConductionOperator::ImplicitSolve(Vector &x, const Vector &b, double tol)
=======
int ConductionOperator::SUNImplicitSolve(const Vector &b, Vector &x, double tol)
>>>>>>> 7a869c30
{
   // Solve the system A x = z => (M - gamma K) x = M b.
   Mmat.Mult(b, z);
   T_solver.Mult(z, x);
   return (0);
}

void ConductionOperator::SetParameters(const Vector &u)
{
   ParGridFunction u_alpha_gf(&fespace);
   u_alpha_gf.SetFromTrueDofs(u);
   for (int i = 0; i < u_alpha_gf.Size(); i++)
   {
      u_alpha_gf(i) = kappa + alpha*u_alpha_gf(i);
   }

   delete K;
   K = new ParBilinearForm(&fespace);

   GridFunctionCoefficient u_coeff(&u_alpha_gf);

   K->AddDomainIntegrator(new DiffusionIntegrator(u_coeff));
   K->Assemble(0); // keep sparsity pattern of M and K the same
   K->FormSystemMatrix(ess_tdof_list, Kmat);
}

ConductionOperator::~ConductionOperator()
{
   delete T;
   delete M;
   delete K;
}

double InitialTemperature(const Vector &x)
{
   if (x.Norml2() < 0.5)
   {
      return 2.0;
   }
   else
   {
      return 1.0;
   }
}<|MERGE_RESOLUTION|>--- conflicted
+++ resolved
@@ -84,21 +84,12 @@
 
    /** Setup the system (M + dt K) x = M b. This method is used by the implicit
        SUNDIALS solvers. */
-<<<<<<< HEAD
-   virtual int ImplicitSetup(const double t, const Vector &x, const Vector &fx,
-                             int jok, int *jcur, double gamma);
-
-   /** Solve the system (M + dt K) x = M b. This method is used by the implicit
-       SUNDIALS solvers. */
-   virtual int ImplicitSolve(Vector &x, const Vector &b, double tol);
-=======
    virtual int SUNImplicitSetup(const Vector &x, const Vector &fx,
                                 int jok, int *jcur, double gamma);
 
    /** Solve the system (M + dt K) x = M b. This method is used by the implicit
        SUNDIALS solvers. */
    virtual int SUNImplicitSolve(const Vector &b, Vector &x, double tol);
->>>>>>> 7a869c30
 
    /// Update the diffusion BilinearForm K using the given true-dof vector `u`.
    void SetParameters(const Vector &u);
@@ -156,13 +147,8 @@
                   "7  - SDIRK 3,\n\t"
                   "8  - CVODE (implicit Adams),\n\t"
                   "9  - CVODE (implicit BDF),\n\t"
-<<<<<<< HEAD
-                  "10 - ARKODE (default explicit)\n\t,"
-                  "11 - ARKODE (explicit Fehlberg-6-4-5)\n\t,"
-=======
                   "10 - ARKODE (default explicit),\n\t"
                   "11 - ARKODE (explicit Fehlberg-6-4-5),\n\t"
->>>>>>> 7a869c30
                   "12 - ARKODE (default impicit).");
    args.AddOption(&t_final, "-tf", "--t-final",
                   "Final time; start time is 0.");
@@ -326,23 +312,13 @@
       // CVODE
       case 8:
          cvode = new CVODESolver(MPI_COMM_WORLD, CV_ADAMS);
-<<<<<<< HEAD
-         cvode->Init(oper, t, u);
-         cvode->SetLinearSolver();
-=======
          cvode->Init(oper);
->>>>>>> 7a869c30
          cvode->SetSStolerances(reltol, abstol);
          cvode->SetMaxStep(dt);
          ode_solver = cvode; break;
       case 9:
          cvode = new CVODESolver(MPI_COMM_WORLD, CV_BDF);
-<<<<<<< HEAD
-         cvode->Init(oper, t, u);
-         cvode->SetLinearSolver();
-=======
          cvode->Init(oper);
->>>>>>> 7a869c30
          cvode->SetSStolerances(reltol, abstol);
          cvode->SetMaxStep(dt);
          ode_solver = cvode; break;
@@ -350,23 +326,14 @@
       case 10:
       case 11:
          arkode = new ARKStepSolver(MPI_COMM_WORLD, ARKStepSolver::EXPLICIT);
-<<<<<<< HEAD
-         arkode->Init(oper, t, u);
-=======
          arkode->Init(oper);
->>>>>>> 7a869c30
          arkode->SetSStolerances(reltol, abstol);
          arkode->SetMaxStep(dt);
          if (ode_solver_type == 11) { arkode->SetERKTableNum(FEHLBERG_13_7_8); }
          ode_solver = arkode; break;
       case 12:
          arkode = new ARKStepSolver(MPI_COMM_WORLD, ARKStepSolver::IMPLICIT);
-<<<<<<< HEAD
-         arkode->Init(oper, t, u);
-         arkode->SetLinearSolver();
-=======
          arkode->Init(oper);
->>>>>>> 7a869c30
          arkode->SetSStolerances(reltol, abstol);
          arkode->SetMaxStep(dt);
          ode_solver = arkode; break;
@@ -381,7 +348,7 @@
    if (arkode) { arkode->SetStepMode(ARK_ONE_STEP); }
 
    // 10. Perform time-integration (looping over the time iterations, ti, with a
-   //    time-step dt).
+   //     time-step dt).
    if (myid == 0)
    {
       cout << "Integrating the ODE ..." << endl;
@@ -512,15 +479,9 @@
    T_solver.Mult(z, du_dt);
 }
 
-<<<<<<< HEAD
-int ConductionOperator::ImplicitSetup(const double t, const Vector &x,
-                                      const Vector &fx, int jok, int *jcur,
-                                      double gamma)
-=======
 int ConductionOperator::SUNImplicitSetup(const Vector &x,
                                          const Vector &fx, int jok, int *jcur,
                                          double gamma)
->>>>>>> 7a869c30
 {
    // Setup the ODE Jacobian T = M + gamma K.
    if (T) { delete T; }
@@ -530,11 +491,7 @@
    return (0);
 }
 
-<<<<<<< HEAD
-int ConductionOperator::ImplicitSolve(Vector &x, const Vector &b, double tol)
-=======
 int ConductionOperator::SUNImplicitSolve(const Vector &b, Vector &x, double tol)
->>>>>>> 7a869c30
 {
    // Solve the system A x = z => (M - gamma K) x = M b.
    Mmat.Mult(b, z);
