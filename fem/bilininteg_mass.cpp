--- conflicted
+++ resolved
@@ -52,11 +52,7 @@
    else
    {
       coeff.SetSize(nq * ne);
-<<<<<<< HEAD
-      auto C = Reshape(coeff.Write(), nq, ne);
-=======
       auto C = Reshape(coeff.HostWrite(), nq, ne);
->>>>>>> 60d17267
       for (int e = 0; e < ne; ++e)
       {
          ElementTransformation& T = *fes.GetElementTransformation(e);
