// Copyright (c) 2010, Lawrence Livermore National Security, LLC. Produced at
// the Lawrence Livermore National Laboratory. LLNL-CODE-443211. All Rights
// reserved. See file COPYRIGHT for details.
//
// This file is part of the MFEM library. For more information and source code
// availability see http://mfem.org.
//
// MFEM is free software; you can redistribute it and/or modify it under the
// terms of the GNU Lesser General Public License (as published by the Free
// Software Foundation) version 2.1 dated February 1999.

#include "fem.hpp"

namespace mfem
{

const char *Geometry::Name[NumGeom] =
{ "Point", "Segment", "Triangle", "Square", "Tetrahedron", "Cube", "Pentatope", "Tesseract" };

const double Geometry::Volume[NumGeom] =
{ 1.0, 1.0, 0.5, 1.0, 1./6, 1.0, 1./24., 1.0 };

Geometry::Geometry()
{
   // Vertices for Geometry::POINT
   GeomVert[0] =  new IntegrationRule(1);
   GeomVert[0]->IntPoint(0).x = 0.0;

   // Vertices for Geometry::SEGMENT
   GeomVert[1] = new IntegrationRule(2);

   GeomVert[1]->IntPoint(0).x = 0.0;
   GeomVert[1]->IntPoint(1).x = 1.0;

   // Vertices for Geometry::TRIANGLE
   GeomVert[2] = new IntegrationRule(3);

   GeomVert[2]->IntPoint(0).x = 0.0;
   GeomVert[2]->IntPoint(0).y = 0.0;

   GeomVert[2]->IntPoint(1).x = 1.0;
   GeomVert[2]->IntPoint(1).y = 0.0;

   GeomVert[2]->IntPoint(2).x = 0.0;
   GeomVert[2]->IntPoint(2).y = 1.0;

   // Vertices for Geometry::SQUARE
   GeomVert[3] = new IntegrationRule(4);

   GeomVert[3]->IntPoint(0).x = 0.0;
   GeomVert[3]->IntPoint(0).y = 0.0;

   GeomVert[3]->IntPoint(1).x = 1.0;
   GeomVert[3]->IntPoint(1).y = 0.0;

   GeomVert[3]->IntPoint(2).x = 1.0;
   GeomVert[3]->IntPoint(2).y = 1.0;

   GeomVert[3]->IntPoint(3).x = 0.0;
   GeomVert[3]->IntPoint(3).y = 1.0;

   // Vertices for Geometry::TETRAHEDRON
   GeomVert[4] = new IntegrationRule(4);
   GeomVert[4]->IntPoint(0).x = 0.0;
   GeomVert[4]->IntPoint(0).y = 0.0;
   GeomVert[4]->IntPoint(0).z = 0.0;

   GeomVert[4]->IntPoint(1).x = 1.0;
   GeomVert[4]->IntPoint(1).y = 0.0;
   GeomVert[4]->IntPoint(1).z = 0.0;

   GeomVert[4]->IntPoint(2).x = 0.0;
   GeomVert[4]->IntPoint(2).y = 1.0;
   GeomVert[4]->IntPoint(2).z = 0.0;

   GeomVert[4]->IntPoint(3).x = 0.0;
   GeomVert[4]->IntPoint(3).y = 0.0;
   GeomVert[4]->IntPoint(3).z = 1.0;

   // Vertices for Geometry::CUBE
   GeomVert[5] = new IntegrationRule(8);

   GeomVert[5]->IntPoint(0).x = 0.0;
   GeomVert[5]->IntPoint(0).y = 0.0;
   GeomVert[5]->IntPoint(0).z = 0.0;

   GeomVert[5]->IntPoint(1).x = 1.0;
   GeomVert[5]->IntPoint(1).y = 0.0;
   GeomVert[5]->IntPoint(1).z = 0.0;

   GeomVert[5]->IntPoint(2).x = 1.0;
   GeomVert[5]->IntPoint(2).y = 1.0;
   GeomVert[5]->IntPoint(2).z = 0.0;

   GeomVert[5]->IntPoint(3).x = 0.0;
   GeomVert[5]->IntPoint(3).y = 1.0;
   GeomVert[5]->IntPoint(3).z = 0.0;

   GeomVert[5]->IntPoint(4).x = 0.0;
   GeomVert[5]->IntPoint(4).y = 0.0;
   GeomVert[5]->IntPoint(4).z = 1.0;

   GeomVert[5]->IntPoint(5).x = 1.0;
   GeomVert[5]->IntPoint(5).y = 0.0;
   GeomVert[5]->IntPoint(5).z = 1.0;

   GeomVert[5]->IntPoint(6).x = 1.0;
   GeomVert[5]->IntPoint(6).y = 1.0;
   GeomVert[5]->IntPoint(6).z = 1.0;

   GeomVert[5]->IntPoint(7).x = 0.0;
   GeomVert[5]->IntPoint(7).y = 1.0;
   GeomVert[5]->IntPoint(7).z = 1.0;

   // Vertices for Geometry::PENTATOPE
   GeomVert[6] = new IntegrationRule(5);
   GeomVert[6]->IntPoint(0).x = 0.0;
   GeomVert[6]->IntPoint(0).y = 0.0;
   GeomVert[6]->IntPoint(0).z = 0.0;
   GeomVert[6]->IntPoint(0).t = 0.0;

   GeomVert[6]->IntPoint(1).x = 1.0;
   GeomVert[6]->IntPoint(1).y = 0.0;
   GeomVert[6]->IntPoint(1).z = 0.0;
   GeomVert[6]->IntPoint(1).t = 0.0;

   GeomVert[6]->IntPoint(2).x = 0.0;
   GeomVert[6]->IntPoint(2).y = 1.0;
   GeomVert[6]->IntPoint(2).z = 0.0;
   GeomVert[6]->IntPoint(2).t = 0.0;

   GeomVert[6]->IntPoint(3).x = 0.0;
   GeomVert[6]->IntPoint(3).y = 0.0;
   GeomVert[6]->IntPoint(3).z = 1.0;
   GeomVert[6]->IntPoint(3).t = 0.0;

   GeomVert[6]->IntPoint(4).x = 0.0;
   GeomVert[6]->IntPoint(4).y = 0.0;
   GeomVert[6]->IntPoint(4).z = 0.0;
   GeomVert[6]->IntPoint(4).t = 1.0;


   GeomCenter[POINT].x = 0.0;
   GeomCenter[POINT].y = 0.0;
   GeomCenter[POINT].z = 0.0;

   GeomCenter[SEGMENT].x = 0.5;
   GeomCenter[SEGMENT].y = 0.0;
   GeomCenter[SEGMENT].z = 0.0;

   GeomCenter[TRIANGLE].x = 1.0 / 3.0;
   GeomCenter[TRIANGLE].y = 1.0 / 3.0;
   GeomCenter[TRIANGLE].z = 0.0;

   GeomCenter[SQUARE].x = 0.5;
   GeomCenter[SQUARE].y = 0.5;
   GeomCenter[SQUARE].z = 0.0;

   GeomCenter[TETRAHEDRON].x = 0.25;
   GeomCenter[TETRAHEDRON].y = 0.25;
   GeomCenter[TETRAHEDRON].z = 0.25;

   GeomCenter[CUBE].x = 0.5;
   GeomCenter[CUBE].y = 0.5;
   GeomCenter[CUBE].z = 0.5;

<<<<<<< HEAD
   GeomCenter[PENTATOPE].x = 0.2;
   GeomCenter[PENTATOPE].y = 0.2;
   GeomCenter[PENTATOPE].z = 0.2;
   GeomCenter[PENTATOPE].t = 0.2;
=======
   GeomToPerfGeomJac[POINT]       = NULL;
   GeomToPerfGeomJac[SEGMENT]     = new DenseMatrix(1);
   GeomToPerfGeomJac[TRIANGLE]    = new DenseMatrix(2);
   GeomToPerfGeomJac[SQUARE]      = new DenseMatrix(2);
   GeomToPerfGeomJac[TETRAHEDRON] = new DenseMatrix(3);
   GeomToPerfGeomJac[CUBE]        = new DenseMatrix(3);
>>>>>>> c9dd7fc3

   PerfGeomToGeomJac[POINT]       = NULL;
   PerfGeomToGeomJac[SEGMENT]     = NULL;
   PerfGeomToGeomJac[TRIANGLE]    = new DenseMatrix(2);
   PerfGeomToGeomJac[SQUARE]      = NULL;
   PerfGeomToGeomJac[TETRAHEDRON] = new DenseMatrix(3);
   PerfGeomToGeomJac[CUBE]        = NULL;

   GeomToPerfGeomJac[SEGMENT]->Diag(1.0, 1);
   {
      Linear2DFiniteElement TriFE;
      IsoparametricTransformation tri_T;
      tri_T.SetFE(&TriFE);
      GetPerfPointMat (TRIANGLE, tri_T.GetPointMat());
      tri_T.FinalizeTransformation();
      tri_T.SetIntPoint(&GeomCenter[TRIANGLE]);
      *GeomToPerfGeomJac[TRIANGLE] = tri_T.Jacobian();
      CalcInverse(tri_T.Jacobian(), *PerfGeomToGeomJac[TRIANGLE]);
   }
   GeomToPerfGeomJac[SQUARE]->Diag(1.0, 2);
   {
      Linear3DFiniteElement TetFE;
      IsoparametricTransformation tet_T;
      tet_T.SetFE(&TetFE);
      GetPerfPointMat (TETRAHEDRON, tet_T.GetPointMat());
      tet_T.FinalizeTransformation();
      tet_T.SetIntPoint(&GeomCenter[TETRAHEDRON]);
      *GeomToPerfGeomJac[TETRAHEDRON] = tet_T.Jacobian();
      CalcInverse(tet_T.Jacobian(), *PerfGeomToGeomJac[TETRAHEDRON]);
   }
   GeomToPerfGeomJac[CUBE]->Diag(1.0, 3);
}

Geometry::~Geometry()
{
   for (int i = 0; i < NumGeom; i++)
   {
      delete PerfGeomToGeomJac[i];
      delete GeomToPerfGeomJac[i];
      delete GeomVert[i];
   }
}

const IntegrationRule * Geometry::GetVertices(int GeomType)
{
   switch (GeomType)
   {
      case Geometry::POINT:       return GeomVert[0];
      case Geometry::SEGMENT:     return GeomVert[1];
      case Geometry::TRIANGLE:    return GeomVert[2];
      case Geometry::SQUARE:      return GeomVert[3];
      case Geometry::TETRAHEDRON: return GeomVert[4];
      case Geometry::CUBE:        return GeomVert[5];
      case Geometry::PENTATOPE:   return GeomVert[6];
      default:
         mfem_error ("Geometry::GetVertices(...)");
   }
   // make some compilers happy.
   return GeomVert[0];
}

// static method
void Geometry::GetRandomPoint(int GeomType, IntegrationPoint &ip)
{
   switch (GeomType)
   {
      case Geometry::POINT:
         ip.x = 0.0;
         break;
      case Geometry::SEGMENT:
         ip.x = double(rand()) / RAND_MAX;
         break;
      case Geometry::TRIANGLE:
         ip.x = double(rand()) / RAND_MAX;
         ip.y = double(rand()) / RAND_MAX;
         if (ip.x + ip.y > 1.0)
         {
            ip.x = 1.0 - ip.x;
            ip.y = 1.0 - ip.y;
         }
         break;
      case Geometry::SQUARE:
         ip.x = double(rand()) / RAND_MAX;
         ip.y = double(rand()) / RAND_MAX;
         break;
      case Geometry::TETRAHEDRON:
         ip.x = double(rand()) / RAND_MAX;
         ip.y = double(rand()) / RAND_MAX;
         ip.z = double(rand()) / RAND_MAX;
         // map to the triangular prism obtained by extruding the reference
         // triangle in z direction
         if (ip.x + ip.y > 1.0)
         {
            ip.x = 1.0 - ip.x;
            ip.y = 1.0 - ip.y;
         }
         // split the prism into 3 parts: 1 is the reference tet, and the
         // other two tets (as given below) are mapped to the reference tet
         if (ip.x + ip.z > 1.0)
         {
            // tet with vertices: (0,0,1),(1,0,1),(0,1,1),(1,0,0)
            ip.x = ip.x + ip.z - 1.0;
            // ip.y = ip.y;
            ip.z = 1.0 - ip.z;
            // mapped to: (0,0,0),(1,0,0),(0,1,0),(0,0,1)
         }
         else if (ip.x + ip.y + ip.z > 1.0)
         {
            // tet with vertices: (0,1,1),(0,1,0),(0,0,1),(1,0,0)
            double x = ip.x;
            ip.x = 1.0 - x - ip.z;
            ip.y = 1.0 - x - ip.y;
            ip.z = x;
            // mapped to: (0,0,0),(1,0,0),(0,1,0),(0,0,1)
         }
         break;
      case Geometry::CUBE:
         ip.x = double(rand()) / RAND_MAX;
         ip.y = double(rand()) / RAND_MAX;
         ip.z = double(rand()) / RAND_MAX;
         break;
      default:
         MFEM_ABORT("Unknown type of reference element!");
   }
}


namespace internal
{

// Fuzzy equality operator with absolute tolerance eps.
inline bool NearlyEqual(double x, double y, double eps)
{
   return std::abs(x-y) <= eps;
}

// Fuzzy greater than comparison operator with absolute tolerance eps.
// Returns true when x is greater than y by at least eps.
inline bool FuzzyGT(double x, double y, double eps)
{
   return (x > y + eps);
}

// Fuzzy less than comparison operator with absolute tolerance eps.
// Returns true when x is less than y by at least eps.
inline bool FuzzyLT(double x, double y, double eps)
{
   return (x < y - eps);
}

}

// static method
bool Geometry::CheckPoint(int GeomType, const IntegrationPoint &ip)
{
   switch (GeomType)
   {
      case Geometry::POINT:
         if (ip.x != 0.0) { return false; }
         break;
      case Geometry::SEGMENT:
         if (ip.x < 0.0 || ip.x > 1.0) { return false; }
         break;
      case Geometry::TRIANGLE:
         if (ip.x < 0.0 || ip.y < 0.0 || ip.x+ip.y > 1.0) { return false; }
         break;
      case Geometry::SQUARE:
         if (ip.x < 0.0 || ip.x > 1.0 || ip.y < 0.0 || ip.y > 1.0)
         { return false; }
         break;
      case Geometry::TETRAHEDRON:
         if (ip.x < 0.0 || ip.y < 0.0 || ip.z < 0.0 ||
             ip.x+ip.y+ip.z > 1.0) { return false; }
         break;
      case Geometry::CUBE:
         if (ip.x < 0.0 || ip.x > 1.0 || ip.y < 0.0 || ip.y > 1.0 ||
             ip.z < 0.0 || ip.z > 1.0) { return false; }
         break;
      default:
         MFEM_ABORT("Unknown type of reference element!");
   }
   return true;
}

bool Geometry::CheckPoint(int GeomType, const IntegrationPoint &ip, double eps)
{
   switch (GeomType)
   {
      case Geometry::POINT:
         if (! internal::NearlyEqual(ip.x, 0.0, eps))
         {
            return false;
         }
         break;
      case Geometry::SEGMENT:
         if ( internal::FuzzyLT(ip.x, 0.0, eps)
              || internal::FuzzyGT(ip.x, 1.0, eps) )
         {
            return false;
         }
         break;
      case Geometry::TRIANGLE:
         if ( internal::FuzzyLT(ip.x, 0.0, eps)
              || internal::FuzzyLT(ip.y, 0.0, eps)
              || internal::FuzzyGT(ip.x+ip.y, 1.0, eps) )
         {
            return false;
         }
         break;
      case Geometry::SQUARE:
         if ( internal::FuzzyLT(ip.x, 0.0, eps)
              || internal::FuzzyGT(ip.x, 1.0, eps)
              || internal::FuzzyLT(ip.y, 0.0, eps)
              || internal::FuzzyGT(ip.y, 1.0, eps) )
         {
            return false;
         }
         break;
      case Geometry::TETRAHEDRON:
         if ( internal::FuzzyLT(ip.x, 0.0, eps)
              || internal::FuzzyLT(ip.y, 0.0, eps)
              || internal::FuzzyLT(ip.z, 0.0, eps)
              || internal::FuzzyGT(ip.x+ip.y+ip.z, 1.0, eps) )
         {
            return false;
         }
         break;
      case Geometry::CUBE:
         if ( internal::FuzzyLT(ip.x, 0.0, eps)
              || internal::FuzzyGT(ip.x, 1.0, eps)
              || internal::FuzzyLT(ip.y, 0.0, eps)
              || internal::FuzzyGT(ip.y, 1.0, eps)
              || internal::FuzzyLT(ip.z, 0.0, eps)
              || internal::FuzzyGT(ip.z, 1.0, eps) )
         {
            return false;
         }
         break;
      default:
         MFEM_ABORT("Unknown type of reference element!");
   }
   return true;
}


namespace internal
{

template <int N, int dim>
inline bool IntersectSegment(double lbeg[N], double lend[N],
                             IntegrationPoint &end)
{
   double t = 1.0;
   bool out = false;
   for (int i = 0; i < N; i++)
   {
      lbeg[i] = std::max(lbeg[i], 0.0); // remove round-off
      if (lend[i] < 0.0)
      {
         out = true;
         t = std::min(t, lbeg[i]/(lbeg[i]-lend[i]));
      }
   }
   if (out)
   {
      if (dim >= 1) { end.x = t*lend[0] + (1.0-t)*lbeg[0]; }
      if (dim >= 2) { end.y = t*lend[1] + (1.0-t)*lbeg[1]; }
      if (dim >= 3) { end.z = t*lend[2] + (1.0-t)*lbeg[2]; }
      return false;
   }
   return true;
}

inline bool ProjectTriangle(double &x, double &y)
{
   if (x < 0.0)
   {
      x = 0.0;
      if (y < 0.0)      { y = 0.0; }
      else if (y > 1.0) { y = 1.0; }
      return false;
   }
   if (y < 0.0)
   {
      if (x > 1.0) { x = 1.0; }
      y = 0.0;
      return false;
   }
   const double l3 = 1.0-x-y;
   if (l3 < 0.0)
   {
      if (y - x > 1.0)       { x = 0.0; y = 1.0; }
      else if (y - x < -1.0) { x = 1.0; y = 0.0; }
      else                   { x += l3/2; y += l3/2; }
      return false;
   }
   return true;
}

}

// static method
bool Geometry::ProjectPoint(int GeomType, const IntegrationPoint &beg,
                            IntegrationPoint &end)
{
   switch (GeomType)
   {
      case Geometry::POINT:
      {
         if (end.x != 0.0) { end.x = 0.0; return false; }
         break;
      }
      case Geometry::SEGMENT:
      {
         if (end.x < 0.0) { end.x = 0.0; return false; }
         if (end.x > 1.0) { end.x = 1.0; return false; }
         break;
      }
      case Geometry::TRIANGLE:
      {
         double lend[3] = { end.x, end.y, 1-end.x-end.y };
         double lbeg[3] = { beg.x, beg.y, 1-beg.x-beg.y };
         return internal::IntersectSegment<3,2>(lbeg, lend, end);
      }
      case Geometry::SQUARE:
      {
         double lend[4] = { end.x, end.y, 1-end.x, 1.0-end.y };
         double lbeg[4] = { beg.x, beg.y, 1-beg.x, 1.0-beg.y };
         return internal::IntersectSegment<4,2>(lbeg, lend, end);
      }
      case Geometry::TETRAHEDRON:
      {
         double lend[4] = { end.x, end.y, end.z, 1.0-end.x-end.y-end.z };
         double lbeg[4] = { beg.x, beg.y, beg.z, 1.0-beg.x-beg.y-beg.z };
         return internal::IntersectSegment<4,3>(lbeg, lend, end);
      }
      case Geometry::CUBE:
      {
         double lend[6] = { end.x, end.y, end.z,
                            1.0-end.x, 1.0-end.y, 1.0-end.z
                          };
         double lbeg[6] = { beg.x, beg.y, beg.z,
                            1.0-beg.x, 1.0-beg.y, 1.0-beg.z
                          };
         return internal::IntersectSegment<6,3>(lbeg, lend, end);
      }
      case Geometry::PENTATOPE:
      {
          double lend[5] = { end.x, end.y, end.z, end.t, 1.0-end.x-end.y-end.z-end.t };
          double lbeg[5] = { beg.x, beg.y, beg.z, beg.t, 1.0-beg.x-beg.y-beg.z-beg.t };
          return internal::IntersectSegment<5,4>(lbeg,lend,end);
      }
      default:
         MFEM_ABORT("Unknown type of reference element!");
   }
   return true;
}

// static method
bool Geometry::ProjectPoint(int GeomType, IntegrationPoint &ip)
{
   // If ip is outside the element, replace it with the point on the boundary
   // that is closest to the original ip and return false; otherwise, return
   // true without changing ip.

   switch (GeomType)
   {
      case SEGMENT:
      {
         if (ip.x < 0.0)      { ip.x = 0.0; return false; }
         else if (ip.x > 1.0) { ip.x = 1.0; return false; }
         return true;
      }

      case TRIANGLE:
      {
         return internal::ProjectTriangle(ip.x, ip.y);
      }

      case SQUARE:
      {
         bool in_x, in_y;
         if (ip.x < 0.0)      { in_x = false; ip.x = 0.0; }
         else if (ip.x > 1.0) { in_x = false; ip.x = 1.0; }
         else                 { in_x = true; }
         if (ip.y < 0.0)      { in_y = false; ip.y = 0.0; }
         else if (ip.y > 1.0) { in_y = false; ip.y = 1.0; }
         else                 { in_y = true; }
         return in_x && in_y;
      }

      case TETRAHEDRON:
      {
         if (ip.z < 0.0)
         {
            ip.z = 0.0;
            internal::ProjectTriangle(ip.x, ip.y);
            return false;
         }
         if (ip.y < 0.0)
         {
            ip.y = 0.0;
            internal::ProjectTriangle(ip.x, ip.z);
            return false;
         }
         if (ip.x < 0.0)
         {
            ip.x = 0.0;
            internal::ProjectTriangle(ip.y, ip.z);
            return false;
         }
         const double l4 = 1.0-ip.x-ip.y-ip.z;
         if (l4 < 0.0)
         {
            const double l4_3 = l4/3;
            ip.x += l4_3;
            ip.y += l4_3;
            internal::ProjectTriangle(ip.x, ip.y);
            ip.z = 1.0-ip.x-ip.y;
            return false;
         }
         return true;
      }

      case CUBE:
      {
         bool in_x, in_y, in_z;
         if (ip.x < 0.0)      { in_x = false; ip.x = 0.0; }
         else if (ip.x > 1.0) { in_x = false; ip.x = 1.0; }
         else                 { in_x = true; }
         if (ip.y < 0.0)      { in_y = false; ip.y = 0.0; }
         else if (ip.y > 1.0) { in_y = false; ip.y = 1.0; }
         else                 { in_y = true; }
         if (ip.z < 0.0)      { in_z = false; ip.z = 0.0; }
         else if (ip.z > 1.0) { in_z = false; ip.z = 1.0; }
         else                 { in_z = true; }
         return in_x && in_y && in_z;
      }

      default:
         MFEM_ABORT("Reference element type is not supported!");
   }
   return true;
}

void Geometry::GetPerfPointMat(int GeomType, DenseMatrix &pm)
{
   switch (GeomType)
   {
      case Geometry::SEGMENT:
      {
         pm.SetSize (1, 2);
         pm(0,0) = 0.0;
         pm(0,1) = 1.0;
      }
      break;

      case Geometry::TRIANGLE:
      {
         pm.SetSize (2, 3);
         pm(0,0) = 0.0;  pm(1,0) = 0.0;
         pm(0,1) = 1.0;  pm(1,1) = 0.0;
         pm(0,2) = 0.5;  pm(1,2) = 0.86602540378443864676;
      }
      break;

      case Geometry::SQUARE:
      {
         pm.SetSize (2, 4);
         pm(0,0) = 0.0;  pm(1,0) = 0.0;
         pm(0,1) = 1.0;  pm(1,1) = 0.0;
         pm(0,2) = 1.0;  pm(1,2) = 1.0;
         pm(0,3) = 0.0;  pm(1,3) = 1.0;
      }
      break;

      case Geometry::TETRAHEDRON:
      {
         pm.SetSize (3, 4);
         pm(0,0) = 0.0;  pm(1,0) = 0.0;  pm(2,0) = 0.0;
         pm(0,1) = 1.0;  pm(1,1) = 0.0;  pm(2,1) = 0.0;
         pm(0,2) = 0.5;  pm(1,2) = 0.86602540378443864676;  pm(2,2) = 0.0;
         pm(0,3) = 0.5;  pm(1,3) = 0.28867513459481288225;
         pm(2,3) = 0.81649658092772603273;
      }
      break;

      case Geometry::CUBE:
      {
         pm.SetSize (3, 8);
         pm(0,0) = 0.0;  pm(1,0) = 0.0;  pm(2,0) = 0.0;
         pm(0,1) = 1.0;  pm(1,1) = 0.0;  pm(2,1) = 0.0;
         pm(0,2) = 1.0;  pm(1,2) = 1.0;  pm(2,2) = 0.0;
         pm(0,3) = 0.0;  pm(1,3) = 1.0;  pm(2,3) = 0.0;
         pm(0,4) = 0.0;  pm(1,4) = 0.0;  pm(2,4) = 1.0;
         pm(0,5) = 1.0;  pm(1,5) = 0.0;  pm(2,5) = 1.0;
         pm(0,6) = 1.0;  pm(1,6) = 1.0;  pm(2,6) = 1.0;
         pm(0,7) = 0.0;  pm(1,7) = 1.0;  pm(2,7) = 1.0;
      }
      break;

      default:
         mfem_error ("Geometry::GetPerfPointMat (...)");
   }
}

void Geometry::JacToPerfJac(int GeomType, const DenseMatrix &J,
                            DenseMatrix &PJ) const
{
   if (PerfGeomToGeomJac[GeomType])
   {
      Mult(J, *PerfGeomToGeomJac[GeomType], PJ);
   }
   else
   {
      PJ = J;
   }
}

const int Geometry::NumBdrArray[NumGeom] = { 0, 2, 3, 4, 4, 6 };
const int Geometry::Dimension[NumGeom] = { 0, 1, 2, 2, 3, 3 };
const int Geometry::NumVerts[NumGeom] = { 1, 2, 3, 4, 4, 8 };
const int Geometry::NumEdges[NumGeom] = { 0, 1, 3, 4, 6, 12 };
const int Geometry::NumFaces[NumGeom] = { 0, 0, 1, 1, 4, 6 };

const int Geometry::
Constants<Geometry::POINT>::Orient[1][1] = {{0}};
const int Geometry::
Constants<Geometry::POINT>::InvOrient[1] = {0};

const int Geometry::
Constants<Geometry::SEGMENT>::Edges[1][2] = { {0, 1} };
const int Geometry::
Constants<Geometry::SEGMENT>::Orient[2][2] = { {0, 1}, {1, 0} };
const int Geometry::
Constants<Geometry::SEGMENT>::InvOrient[2] = { 0, 1 };

const int Geometry::
Constants<Geometry::TRIANGLE>::Edges[3][2] = {{0, 1}, {1, 2}, {2, 0}};
const int Geometry::
Constants<Geometry::TRIANGLE>::VertToVert::I[3] = {0, 2, 3};
const int Geometry::
Constants<Geometry::TRIANGLE>::VertToVert::J[3][2] = {{1, 0}, {2, -3}, {2, 1}};
const int Geometry::
Constants<Geometry::TRIANGLE>::FaceVert[1][3] = {{0, 1, 2}};
const int Geometry::
Constants<Geometry::TRIANGLE>::Orient[6][3] =
{
   {0, 1, 2}, {1, 0, 2}, {2, 0, 1},
   {2, 1, 0}, {1, 2, 0}, {0, 2, 1}
};
const int Geometry::
Constants<Geometry::TRIANGLE>::InvOrient[6] = { 0, 1, 4, 3, 2, 5 };

const int Geometry::
Constants<Geometry::SQUARE>::Edges[4][2] = {{0, 1}, {1, 2}, {2, 3}, {3, 0}};
const int Geometry::
Constants<Geometry::SQUARE>::VertToVert::I[4] = {0, 2, 3, 4};
const int Geometry::
Constants<Geometry::SQUARE>::VertToVert::J[4][2] =
{{1, 0}, {3, -4}, {2, 1}, {3, 2}};
const int Geometry::
Constants<Geometry::SQUARE>::FaceVert[1][4] = {{0, 1, 2, 3}};
const int Geometry::
Constants<Geometry::SQUARE>::Orient[8][4] =
{
   {0, 1, 2, 3}, {0, 3, 2, 1}, {1, 2, 3, 0}, {1, 0, 3, 2},
   {2, 3, 0, 1}, {2, 1, 0, 3}, {3, 0, 1, 2}, {3, 2, 1, 0}
};
const int Geometry::
Constants<Geometry::SQUARE>::InvOrient[8] = { 0, 1, 6, 3, 4, 5, 2, 7 };

const int Geometry::
Constants<Geometry::TETRAHEDRON>::Edges[6][2] =
{{0, 1}, {0, 2}, {0, 3}, {1, 2}, {1, 3}, {2, 3}};
const int Geometry::
Constants<Geometry::TETRAHEDRON>::FaceTypes[4] =
{
   Geometry::TRIANGLE, Geometry::TRIANGLE,
   Geometry::TRIANGLE, Geometry::TRIANGLE
};
const int Geometry::
Constants<Geometry::TETRAHEDRON>::FaceVert[4][3] =
{{1, 2, 3}, {0, 3, 2}, {0, 1, 3}, {0, 2, 1}};
const int Geometry::
Constants<Geometry::TETRAHEDRON>::VertToVert::I[4] = {0, 3, 5, 6};
const int Geometry::
Constants<Geometry::TETRAHEDRON>::VertToVert::J[6][2] =
{{1, 0}, {2, 1}, {3, 2}, {2, 3}, {3, 4}, {3, 5}};
const int Geometry::
Constants<Geometry::TETRAHEDRON>::Orient[24][4] =
{
   {0,1,2,3},{1,0,2,3},{2,0,1,3},{2,1,0,3},
   {1,2,0,3},{0,2,1,3},{0,3,1,2},{1,3,0,2},
   {2,3,0,1},{2,3,1,0},{1,3,2,0},{0,3,2,1},
   {0,2,3,1},{1,2,3,0},{2,1,3,0},{2,0,3,1},
   {1,0,3,2},{0,1,3,2},{3,1,0,2},{3,0,1,2},
   {3,0,2,1},{3,1,2,0},{3,2,1,0},{3,2,0,1}
};
const int Geometry::
Constants<Geometry::TETRAHEDRON>::InvOrient[24] = 
{0, 1, 4, 3, 2, 5, 12, 15, 8, 23, 20, 11, 6, 19, 18, 7, 16, 17, 14, 13, 10, 21, 22, 9};

const int Geometry::
Constants<Geometry::CUBE>::Edges[12][2] =
{
   {0, 1}, {1, 2}, {3, 2}, {0, 3}, {4, 5}, {5, 6},
   {7, 6}, {4, 7}, {0, 4}, {1, 5}, {2, 6}, {3, 7}
};
const int Geometry::
Constants<Geometry::CUBE>::FaceTypes[6] =
{
   Geometry::SQUARE, Geometry::SQUARE, Geometry::SQUARE,
   Geometry::SQUARE, Geometry::SQUARE, Geometry::SQUARE
};
const int Geometry::
Constants<Geometry::CUBE>::FaceVert[6][4] =
{
   {3, 2, 1, 0}, {0, 1, 5, 4}, {1, 2, 6, 5},
   {2, 3, 7, 6}, {3, 0, 4, 7}, {4, 5, 6, 7}
};
const int Geometry::
Constants<Geometry::CUBE>::VertToVert::I[8] = {0, 3, 5, 7, 8, 10, 11, 12};
const int Geometry::
Constants<Geometry::CUBE>::VertToVert::J[12][2] =
{
   {1, 0}, {3, 3}, {4, 8}, // 0,1:0   0,3:3   0,4:8
   {2, 1}, {5, 9},         // 1,2:1   1,5:9
   {3,-3}, {6,10},         // 2,3:-3  2,6:10
   {7,11},                 // 3,7:11
   {5, 4}, {7, 7},         // 4,5:4   4,7:7
   {6, 5},                 // 5,6:5
   {7,-7}                  // 6,7:-7
};


const int Geometry::
Constants<Geometry::PENTATOPE>::Edges[10][2] =
{{0, 1}, {0, 2}, {0, 3}, {0, 4}, {1, 2}, {1, 3}, {1, 4}, {2, 3}, {2, 4}, {3, 4}};
const int Geometry::
Constants<Geometry::PENTATOPE>::FaceTypes[5] =
{
   Geometry::TETRAHEDRON, Geometry::TETRAHEDRON,
   Geometry::TETRAHEDRON, Geometry::TETRAHEDRON,
   Geometry::TETRAHEDRON
};
const int Geometry::
Constants<Geometry::PENTATOPE>::FaceVert[5][4] =
{
//   {0, 1, 2, 3}, {0, 1, 2, 4},
//   {0, 1, 3, 4}, {0, 2, 3, 4},
//   {1, 2, 3, 4}
    {0, 1, 2, 3}, {1, 0, 2, 4},     //<---- sorted such that the normal vectors are outer normal vectors
    {0, 1, 3, 4}, {2, 0, 3, 4},
    {1, 2, 3, 4}
};
const int Geometry::
Constants<Geometry::PENTATOPE>::PlanarVert[10][3] =
{
   {0, 1, 2}, {0, 1, 3}, {0, 1, 4},
   {0, 2, 3}, {0, 2, 4}, {0, 3, 4},
   {1, 2, 3}, {1, 2, 4}, {1, 3, 4},
   {2, 3, 4}
};

//const int Geometry::
//Constants<Geometry::PENTATOPE>::VertToVert::I[4] = {0, 3, 5, 6};
//const int Geometry::
//Constants<Geometry::PENTATOPE>::VertToVert::J[6][2] =
//{{1, 0}, {2, 1}, {3, 2}, {2, 3}, {3, 4}, {3, 5}};


const int Geometry::
Constants<Geometry::TESSERACT>::FaceVert[8][8] =
{
   // {8,11,12,15,0,3,4,7},   //x bottom
   // {1,2,6,5,9,10,14,13},   //x top
   // {0,1,5,4,8,9,13,12},    //y bottom
   // {2,3,7,6,10,11,15,14},  //y top
   // {8,9,10,11,0,1,2,3},    // z bottom
   // {4,5,6,7,12,13,14,15},  //z top
   // {0,1,2,3,4,5,6,7},      //t botom
   // {12,13,14,15,8,9,10,11} //t top
   {8,11,15,12,0,3,7,4},   //x bottom
   {1,2,6,5,9,10,14,13},   //x top
   {0,1,5,4,8,9,13,12},    //y bottom
   {2,3,7,6,10,11,15,14},  //y top
   {8,9,10,11,0,1,2,3},    // z bottom
   {4,5,6,7,12,13,14,15},  //z top
   {0,1,2,3,4,5,6,7},      //t botom
   {12,13,14,15,8,9,10,11} //t top
};


Geometry Geometries;


GeometryRefiner::GeometryRefiner()
{
   type = Quadrature1D::ClosedUniform;
}

GeometryRefiner::~GeometryRefiner()
{
   for (int i = 0; i < Geometry::NumGeom; i++)
   {
      for (int j = 0; j < RGeom[i].Size(); j++) { delete RGeom[i][j]; }
      for (int j = 0; j < IntPts[i].Size(); j++) { delete IntPts[i][j]; }
   }
}

RefinedGeometry *GeometryRefiner::FindInRGeom(int Geom, int Times, int ETimes,
                                              int Type)
{
   Array<RefinedGeometry *> &RGA = RGeom[Geom];
   for (int i = 0; i < RGA.Size(); i++)
   {
      RefinedGeometry &RG = *RGA[i];
      if (RG.Times == Times && RG.ETimes == ETimes && RG.Type == Type)
      {
         return &RG;
      }
   }
   return NULL;
}

IntegrationRule *GeometryRefiner::FindInIntPts(int Geom, int NPts)
{
   Array<IntegrationRule *> &IPA = IntPts[Geom];
   for (int i = 0; i < IPA.Size(); i++)
   {
      IntegrationRule &ir = *IPA[i];
      if (ir.GetNPoints() == NPts) { return &ir; }
   }
   return NULL;
}

RefinedGeometry * GeometryRefiner::Refine(int Geom, int Times, int ETimes)
{
   int i, j, k, l;

   Times = std::max(Times, 1);
   ETimes = std::max(ETimes, 1);
   const double *cp = poly1d.GetPoints(Times, BasisType::GetNodalBasis(type));

   RefinedGeometry *RG = FindInRGeom(Geom, Times, ETimes, type);
   if (RG) { return RG; }

   switch (Geom)
   {
      case Geometry::POINT:
      {
         RG = new RefinedGeometry(1, 1, 0);
         RG->Times = 1;
         RG->ETimes = 0;
         RG->Type = type;
         RG->RefPts.IntPoint(0).x = cp[0];
         RG->RefGeoms[0] = 0;

         RGeom[Geometry::POINT].Append(RG);
         return RG;
      }

      case Geometry::SEGMENT:
      {
         RG = new RefinedGeometry(Times+1, 2*Times, 0);
         RG->Times = Times;
         RG->ETimes = 0;
         RG->Type = type;
         for (i = 0; i <= Times; i++)
         {
            IntegrationPoint &ip = RG->RefPts.IntPoint(i);
            ip.x = cp[i];
         }
         Array<int> &G = RG->RefGeoms;
         for (i = 0; i < Times; i++)
         {
            G[2*i+0] = i;
            G[2*i+1] = i+1;
         }

         RGeom[Geometry::SEGMENT].Append(RG);
         return RG;
      }

      case Geometry::TRIANGLE:
      {
         RG = new RefinedGeometry((Times+1)*(Times+2)/2, 3*Times*Times,
                                  3*Times*(ETimes+1), 3*Times);
         RG->Times = Times;
         RG->ETimes = ETimes;
         RG->Type = type;
         for (k = j = 0; j <= Times; j++)
            for (i = 0; i <= Times-j; i++, k++)
            {
               IntegrationPoint &ip = RG->RefPts.IntPoint(k);
               ip.x = cp[i]/(cp[i] + cp[j] + cp[Times-i-j]);
               ip.y = cp[j]/(cp[i] + cp[j] + cp[Times-i-j]);
            }
         Array<int> &G = RG->RefGeoms;
         for (l = k = j = 0; j < Times; j++, k++)
            for (i = 0; i < Times-j; i++, k++)
            {
               G[l++] = k;
               G[l++] = k+1;
               G[l++] = k+Times-j+1;
               if (i+j+1 < Times)
               {
                  G[l++] = k+1;
                  G[l++] = k+Times-j+2;
                  G[l++] = k+Times-j+1;
               }
            }
         Array<int> &E = RG->RefEdges;
         int lb = 0, li = 2*RG->NumBdrEdges;
         // horizontal edges
         for (k = 0; k < Times; k += Times/ETimes)
         {
            int &lt = (k == 0) ? lb : li;
            j = k*(Times+1)-((k-1)*k)/2;
            for (i = 0; i < Times-k; i++)
            {
               E[lt++] = j; j++;
               E[lt++] = j;
            }
         }
         // diagonal edges
         for (k = Times; k > 0; k -= Times/ETimes)
         {
            int &lt = (k == Times) ? lb : li;
            j = k;
            for (i = 0; i < k; i++)
            {
               E[lt++] = j; j += Times-i;
               E[lt++] = j;
            }
         }
         // vertical edges
         for (k = 0; k < Times; k += Times/ETimes)
         {
            int &lt = (k == 0) ? lb : li;
            j = k;
            for (i = 0; i < Times-k; i++)
            {
               E[lt++] = j; j += Times-i+1;
               E[lt++] = j;
            }
         }

         RGeom[Geometry::TRIANGLE].Append(RG);
         return RG;
      }

      case Geometry::SQUARE:
      {
         RG = new RefinedGeometry((Times+1)*(Times+1), 4*Times*Times,
                                  4*(ETimes+1)*Times, 4*Times);
         RG->Times = Times;
         RG->ETimes = ETimes;
         RG->Type = type;
         for (k = j = 0; j <= Times; j++)
            for (i = 0; i <= Times; i++, k++)
            {
               IntegrationPoint &ip = RG->RefPts.IntPoint(k);
               ip.x = cp[i];
               ip.y = cp[j];
            }
         Array<int> &G = RG->RefGeoms;
         for (l = k = j = 0; j < Times; j++, k++)
            for (i = 0; i < Times; i++, k++)
            {
               G[l++] = k;
               G[l++] = k+1;
               G[l++] = k+Times+2;
               G[l++] = k+Times+1;
            }
         Array<int> &E = RG->RefEdges;
         int lb = 0, li = 2*RG->NumBdrEdges;
         // horizontal edges
         for (k = 0; k <= Times; k += Times/ETimes)
         {
            int &lt = (k == 0 || k == Times) ? lb : li;
            for (i = 0, j = k*(Times+1); i < Times; i++)
            {
               E[lt++] = j; j++;
               E[lt++] = j;
            }
         }
         // vertical edges (in right-to-left order)
         for (k = Times; k >= 0; k -= Times/ETimes)
         {
            int &lt = (k == Times || k == 0) ? lb : li;
            for (i = 0, j = k; i < Times; i++)
            {
               E[lt++] = j; j += Times+1;
               E[lt++] = j;
            }
         }

         RGeom[Geometry::SQUARE].Append(RG);
         return RG;
      }

      case Geometry::CUBE:
      {
         RG = new RefinedGeometry ((Times+1)*(Times+1)*(Times+1),
                                   8*Times*Times*Times, 0);
         RG->Times = Times;
         RG->ETimes = ETimes;
         RG->Type = type;
         for (l = k = 0; k <= Times; k++)
            for (j = 0; j <= Times; j++)
               for (i = 0; i <= Times; i++, l++)
               {
                  IntegrationPoint &ip = RG->RefPts.IntPoint(l);
                  ip.x = cp[i];
                  ip.y = cp[j];
                  ip.z = cp[k];
               }
         Array<int> &G = RG->RefGeoms;
         for (l = k = 0; k < Times; k++)
            for (j = 0; j < Times; j++)
               for (i = 0; i < Times; i++)
               {
                  G[l++] = i+0 + (j+0 + (k+0) * (Times+1)) * (Times+1);
                  G[l++] = i+1 + (j+0 + (k+0) * (Times+1)) * (Times+1);
                  G[l++] = i+1 + (j+1 + (k+0) * (Times+1)) * (Times+1);
                  G[l++] = i+0 + (j+1 + (k+0) * (Times+1)) * (Times+1);
                  G[l++] = i+0 + (j+0 + (k+1) * (Times+1)) * (Times+1);
                  G[l++] = i+1 + (j+0 + (k+1) * (Times+1)) * (Times+1);
                  G[l++] = i+1 + (j+1 + (k+1) * (Times+1)) * (Times+1);
                  G[l++] = i+0 + (j+1 + (k+1) * (Times+1)) * (Times+1);
               }

         RGeom[Geometry::CUBE].Append(RG);
         return RG;
      }

      case Geometry::TETRAHEDRON:
      {
         // subdivide the tetrahedron with vertices
         // (0,0,0), (0,0,1), (1,1,1), (0,1,1)

         // vertices: 0 <= i <= j <= k <= Times
         // (3-combination with repetitions)
         // number of vertices: (n+3)*(n+2)*(n+1)/6, n = Times

         // elements: the vertices are: v1=(i,j,k), v2=v1+u1, v3=v2+u2, v4=v3+u3
         // where 0 <= i <= j <= k <= n-1 and
         // u1,u2,u3 is a permutation of (1,0,0),(0,1,0),(0,0,1)
         // such that all v2,v3,v4 have non-decreasing components
         // number of elements: n^3

         const int n = Times;
         RG = new RefinedGeometry((n+3)*(n+2)*(n+1)/6, 4*n*n*n, 0);
         RG->Times = Times;
         RG->ETimes = ETimes;
         RG->Type = type;
         // enumerate and define the vertices
         Array<int> vi((n+1)*(n+1)*(n+1));
         vi = -1;
         int m = 0;
         for (k = 0; k <= n; k++)
            for (j = 0; j <= k; j++)
               for (i = 0; i <= j; i++)
               {
                  IntegrationPoint &ip = RG->RefPts.IntPoint(m);
                  // map the coordinates to the reference tetrahedron
                  // (0,0,0) -> (0,0,0)
                  // (0,0,1) -> (1,0,0)
                  // (1,1,1) -> (0,1,0)
                  // (0,1,1) -> (0,0,1)
                  double w = cp[k-j] + cp[i] + cp[j-i] + cp[Times-k];
                  ip.x = cp[k-j]/w;
                  ip.y = cp[i]/w;
                  ip.z = cp[j-i]/w;
                  l = i + (j + k * (n+1)) * (n+1);
                  vi[l] = m;
                  m++;
               }
         if (m != (n+3)*(n+2)*(n+1)/6)
         {
            mfem_error("GeometryRefiner::Refine() for TETRAHEDRON #1");
         }
         // elements
         Array<int> &G = RG->RefGeoms;
         m = 0;
         for (k = 0; k < n; k++)
            for (j = 0; j <= k; j++)
               for (i = 0; i <= j; i++)
               {
                  // the ordering of the vertices is chosen to ensure:
                  // 1) correct orientation
                  // 2) the x,y,z edges are in the set of edges
                  //    {(0,1),(2,3), (0,2),(1,3)}
                  //    (goal is to ensure that subsequent refinement using
                  //    this procedure preserves the six tetrahedral shapes)

                  // zyx: (i,j,k)-(i,j,k+1)-(i+1,j+1,k+1)-(i,j+1,k+1)
                  G[m++] = vi[i+0 + (j+0 + (k+0) * (n+1)) * (n+1)];
                  G[m++] = vi[i+0 + (j+0 + (k+1) * (n+1)) * (n+1)];
                  G[m++] = vi[i+1 + (j+1 + (k+1) * (n+1)) * (n+1)];
                  G[m++] = vi[i+0 + (j+1 + (k+1) * (n+1)) * (n+1)];
                  if (j < k)
                  {
                     // yzx: (i,j,k)-(i+1,j+1,k+1)-(i,j+1,k)-(i,j+1,k+1)
                     G[m++] = vi[i+0 + (j+0 + (k+0) * (n+1)) * (n+1)];
                     G[m++] = vi[i+1 + (j+1 + (k+1) * (n+1)) * (n+1)];
                     G[m++] = vi[i+0 + (j+1 + (k+0) * (n+1)) * (n+1)];
                     G[m++] = vi[i+0 + (j+1 + (k+1) * (n+1)) * (n+1)];
                     // yxz: (i,j,k)-(i,j+1,k)-(i+1,j+1,k+1)-(i+1,j+1,k)
                     G[m++] = vi[i+0 + (j+0 + (k+0) * (n+1)) * (n+1)];
                     G[m++] = vi[i+0 + (j+1 + (k+0) * (n+1)) * (n+1)];
                     G[m++] = vi[i+1 + (j+1 + (k+1) * (n+1)) * (n+1)];
                     G[m++] = vi[i+1 + (j+1 + (k+0) * (n+1)) * (n+1)];
                  }
                  if (i < j)
                  {
                     // xzy: (i,j,k)-(i+1,j,k)-(i+1,j+1,k+1)-(i+1,j,k+1)
                     G[m++] = vi[i+0 + (j+0 + (k+0) * (n+1)) * (n+1)];
                     G[m++] = vi[i+1 + (j+0 + (k+0) * (n+1)) * (n+1)];
                     G[m++] = vi[i+1 + (j+1 + (k+1) * (n+1)) * (n+1)];
                     G[m++] = vi[i+1 + (j+0 + (k+1) * (n+1)) * (n+1)];
                     if (j < k)
                     {
                        // xyz: (i,j,k)-(i+1,j+1,k+1)-(i+1,j,k)-(i+1,j+1,k)
                        G[m++] = vi[i+0 + (j+0 + (k+0) * (n+1)) * (n+1)];
                        G[m++] = vi[i+1 + (j+1 + (k+1) * (n+1)) * (n+1)];
                        G[m++] = vi[i+1 + (j+0 + (k+0) * (n+1)) * (n+1)];
                        G[m++] = vi[i+1 + (j+1 + (k+0) * (n+1)) * (n+1)];
                     }
                     // zxy: (i,j,k)-(i+1,j+1,k+1)-(i,j,k+1)-(i+1,j,k+1)
                     G[m++] = vi[i+0 + (j+0 + (k+0) * (n+1)) * (n+1)];
                     G[m++] = vi[i+1 + (j+1 + (k+1) * (n+1)) * (n+1)];
                     G[m++] = vi[i+0 + (j+0 + (k+1) * (n+1)) * (n+1)];
                     G[m++] = vi[i+1 + (j+0 + (k+1) * (n+1)) * (n+1)];
                  }
               }
         if (m != 4*n*n*n)
         {
            mfem_error("GeometryRefiner::Refine() for TETRAHEDRON #2");
         }
         for (i = 0; i < m; i++)
            if (G[i] < 0)
            {
               mfem_error("GeometryRefiner::Refine() for TETRAHEDRON #3");
            }

         RGeom[Geometry::TETRAHEDRON].Append(RG);
         return RG;
      }

      default:

         return NULL;
   }
}

const IntegrationRule *GeometryRefiner::RefineInterior(int Geom, int Times)
{
   IntegrationRule *ir = NULL;

   switch (Geom)
   {
      case Geometry::SEGMENT:
      {
         if (Times < 2)
         {
            return NULL;
         }
         ir = FindInIntPts(Geom, Times-1);
         if (ir == NULL)
         {
            ir = new IntegrationRule(Times-1);
            for (int i = 1; i < Times; i++)
            {
               IntegrationPoint &ip = ir->IntPoint(i-1);
               ip.x = double(i) / Times;
               ip.y = ip.z = 0.0;
            }
         }
      }
      break;

      case Geometry::TRIANGLE:
      {
         if (Times < 3)
         {
            return NULL;
         }
         ir = FindInIntPts(Geom, ((Times-1)*(Times-2))/2);
         if (ir == NULL)
         {
            ir = new IntegrationRule(((Times-1)*(Times-2))/2);
            for (int k = 0, j = 1; j < Times-1; j++)
               for (int i = 1; i < Times-j; i++, k++)
               {
                  IntegrationPoint &ip = ir->IntPoint(k);
                  ip.x = double(i) / Times;
                  ip.y = double(j) / Times;
                  ip.z = 0.0;
               }
         }
      }
      break;

      case Geometry::SQUARE:
      {
         if (Times < 2)
         {
            return NULL;
         }
         ir = FindInIntPts(Geom, (Times-1)*(Times-1));
         if (ir == NULL)
         {
            ir = new IntegrationRule((Times-1)*(Times-1));
            for (int k = 0, j = 1; j < Times; j++)
               for (int i = 1; i < Times; i++, k++)
               {
                  IntegrationPoint &ip = ir->IntPoint(k);
                  ip.x = double(i) / Times;
                  ip.y = double(j) / Times;
                  ip.z = 0.0;
               }
         }
      }
      break;

      default:
         mfem_error("GeometryRefiner::RefineInterior(...)");
   }

   if (ir) { IntPts[Geom].Append(ir); }
   return ir;
}

GeometryRefiner GlobGeometryRefiner;

}<|MERGE_RESOLUTION|>--- conflicted
+++ resolved
@@ -164,19 +164,17 @@
    GeomCenter[CUBE].y = 0.5;
    GeomCenter[CUBE].z = 0.5;
 
-<<<<<<< HEAD
    GeomCenter[PENTATOPE].x = 0.2;
    GeomCenter[PENTATOPE].y = 0.2;
    GeomCenter[PENTATOPE].z = 0.2;
    GeomCenter[PENTATOPE].t = 0.2;
-=======
+
    GeomToPerfGeomJac[POINT]       = NULL;
    GeomToPerfGeomJac[SEGMENT]     = new DenseMatrix(1);
    GeomToPerfGeomJac[TRIANGLE]    = new DenseMatrix(2);
    GeomToPerfGeomJac[SQUARE]      = new DenseMatrix(2);
    GeomToPerfGeomJac[TETRAHEDRON] = new DenseMatrix(3);
    GeomToPerfGeomJac[CUBE]        = new DenseMatrix(3);
->>>>>>> c9dd7fc3
 
    PerfGeomToGeomJac[POINT]       = NULL;
    PerfGeomToGeomJac[SEGMENT]     = NULL;
@@ -908,8 +906,7 @@
    Array<IntegrationRule *> &IPA = IntPts[Geom];
    for (int i = 0; i < IPA.Size(); i++)
    {
-      IntegrationRule &ir = *IPA[i];
-      if (ir.GetNPoints() == NPts) { return &ir; }
+      cp = poly1d.ClosedPoints(Times);
    }
    return NULL;
 }
@@ -927,19 +924,6 @@
 
    switch (Geom)
    {
-      case Geometry::POINT:
-      {
-         RG = new RefinedGeometry(1, 1, 0);
-         RG->Times = 1;
-         RG->ETimes = 0;
-         RG->Type = type;
-         RG->RefPts.IntPoint(0).x = cp[0];
-         RG->RefGeoms[0] = 0;
-
-         RGeom[Geometry::POINT].Append(RG);
-         return RG;
-      }
-
       case Geometry::SEGMENT:
       {
          RG = new RefinedGeometry(Times+1, 2*Times, 0);
