--- conflicted
+++ resolved
@@ -68,7 +68,7 @@
        with SetData(). */
    Vector (double *_data, int _size) : data(_data, _size) { }
 
-   Vector (const double *_data, int _size) : data(_data, _size) { }
+   //Vector (const double *_data, int _size) : data(_data, _size) { }
 
    /// Reads a vector from multiple files
    void Load (std::istream ** in, int np, int * dim);
@@ -130,19 +130,13 @@
 
    /// Return the size of the currently allocated data array.
    /** It is always true that Capacity() >= Size(). */
-<<<<<<< HEAD
    inline int Capacity() const { return data.Capacity(); }
-
-   inline double *GetData() { return data; }
-   inline const double *GetData() const { return data; }
-=======
-   inline int Capacity() const { return abs(allocsize); }
 
    /// Return a pointer to the beginning of the Vector data.
    /** @warning This method should be used with caution as it gives write access
        to the data of const-qualified Vector%s. */
-   inline double *GetData() const { return data; }
->>>>>>> d9d6807a
+   inline double *GetData() { return data; }
+   inline const double *GetData() const { return data; }
 
    /// Conversion to `double *`.
    /** @note This conversion function makes it possible to use [] for indexing
